# coding=utf-8
# Copyright 2023  The AIWaves Inc. team.

#
# Licensed under the Apache License, Version 2.0 (the "License");
# you may not use this file except in compliance with the License.
# You may obtain a copy of the License at
#
#     http://www.apache.org/licenses/LICENSE-2.0
#
# Unless required by applicable law or agreed to in writing, software
# distributed under the License is distributed on an "AS IS" BASIS,
# WITHOUT WARRANTIES OR CONDITIONS OF ANY KIND, either express or implied.
# See the License for the specific language governing permissions and
# limitations under the License.
"""
Components (modularized prompts) of a Node in an LLM Autonomous agent
"""

from abc import abstractmethod
from text2vec import SentenceModel, semantic_search
from utils import *
import abc
from typing import Dict, List
from googleapiclient.discovery import build
import requests
from selenium import webdriver
from selenium.webdriver.common.by import By
from selenium.webdriver.chrome.service import Service
from selenium.webdriver.chrome.options import Options
from selenium.webdriver.support.ui import WebDriverWait
from selenium.webdriver.support import expected_conditions as EC
from bs4 import BeautifulSoup


class Component:
    def __init__(self):
        pass


class PromptComponent:
    def __init__(self):
        pass

    @abstractmethod
    def get_prompt(self, agent_dict):
        pass


class ToolComponent:
    def __init__(self):
        pass

    @abstractmethod
    def func(self):
        pass


class TaskComponent(PromptComponent):
    def __init__(self, task):
        super().__init__()
        self.task = task

<<<<<<< HEAD
    def get_prompt(self,agent_dict):
        return f"""你需要执行的任务是:<task>{self.task}</task>。\n"""
=======
    def get_prompt(self, agent_dict):
        return f"""你需要执行的任务是:{self.task}。"""
>>>>>>> dc9814e0


class OutputComponent(PromptComponent):
    def __init__(self, output):
        super().__init__()
        self.output = output

    def get_prompt(self, agent_dict):
        return f"""请联系上文，进行<{self.output}>和</{self.output}>的提取，不要进行额外的输出，请严格按照上述格式输出！"""


class LastComponent(PromptComponent):
    def __init__(self, last_prompt):
        super().__init__()
        self.last_prompt = last_prompt

    def get_prompt(self, agent_dict):
        return self.last_prompt


class StyleComponent(PromptComponent):
    """
    角色、风格组件
    """

    def __init__(self, role, name, style):
        super().__init__()
        self.role = role
        self.name = name
        self.style = style

<<<<<<< HEAD
    def get_prompt(self,agent_dict):
        return f"""现在你的身份为:\n<role>{self.role}</role>，你的名字是:\n<name>{self.name}</name>。你需要遵循以下的输出风格：\n<style>{self.style}</style>。\n"""
=======
    def get_prompt(self, agent_dict):
        return f"""现在你的身份为：{self.role}，你的名字是:{self.name}。你需要遵循以下的输出风格：{self.style}。"""
>>>>>>> dc9814e0


class RuleComponent(PromptComponent):
    def __init__(self, rule):
        super().__init__()
        self.rule = rule

<<<<<<< HEAD
    def get_prompt(self,agent_dict):
        return f"""你需要遵循的规则是:\n<rule>{self.rule}</rule>。"""
=======
    def get_prompt(self, agent_dict):
        return f"""你需要遵循的规则是:{self.rule}。"""
>>>>>>> dc9814e0


class DemonstrationComponent(PromptComponent):
    """
    input a list,the example of answer.
    """

    def __init__(self, demonstrations):
        super().__init__()
        self.demonstrations = demonstrations

    def add_demonstration(self, demonstration):
        self.demonstrations.append(demonstration)

<<<<<<< HEAD
    def get_prompt(self,agent_dict):
        prompt = "以下是你可以参考的例子：\n<demonstrations>"
=======
    def get_prompt(self, agent_dict):
        prompt = "以下是你可以参考的例子：\n"
>>>>>>> dc9814e0
        for demonstration in self.demonstrations:
            prompt += "\n" + demonstration
        prompt += "</demonstrations>\n"
        return prompt


class CoTComponent(PromptComponent):
    """
    input a list,the example of answer.
    """

    def __init__(self, demonstrations):
        super().__init__()
        self.demonstrations = demonstrations

    def add_demonstration(self, demonstration):
        self.demonstrations.append(demonstration)

<<<<<<< HEAD
    def get_prompt(self,agent_dict):
        prompt = "你在输出前需要进行详细思考，思考案例如下：\n<demonstrations>"
=======
    def get_prompt(self, agent_dict):
        prompt = "你在输出前需要进行详细思考，思考案例如下：\n"
>>>>>>> dc9814e0
        for demonstration in self.demonstrations:
            prompt += "\n" + demonstration
        prompt += "</demonstrations>\n"
        return prompt


class IputComponent(PromptComponent):
    def __init__(self):
        super().__init__()

<<<<<<< HEAD
    def get_prompt(self,agent_dict):
        information=agent_dict["information"]
        return f"你需要知道的是：\n<information>{information}</information>"
=======
    def get_prompt(self, agent_dict):
        information = agent_dict["information"]
        return f"你需要知道的是：{information}"
>>>>>>> dc9814e0


class KnowledgeBaseComponent(ToolComponent):
    def __init__(self, top_k, type, knowledge_base):
        super().__init__()
        self.top_k = top_k
        self.type = type
        self.knowledge_base = knowledge_base

        self.embedding_model = SentenceTransformer(
            "BAAI/bge-large-zh", device=torch.device("cpu")
        )
        if self.type == "QA":
            (
                self.kb_embeddings,
                self.kb_questions,
                self.kb_answers,
                self.kb_chunks,
            ) = load_knowledge_base_qa(self.knowledge_base)
        else:
            self.kb_embeddings, self.kb_chunks = load_knowledge_base_UnstructuredFile(
                self.knowledge_base
            )

    def func(self, agent_dict):
        query = agent_dict["query"]
        knowledge = ""
        query = "为这个句子生成表示以用于检索相关文章：" + query
        query_embedding = self.embedding_model.encode(query, normalize_embeddings=True)
        hits = semantic_search(query_embedding, self.kb_embeddings, top_k=50)
        hits = hits[0]
        temp = []
        if self.type == "QA":
            for hit in hits:
                matching_idx = hit["corpus_id"]
                if self.kb_chunks[matching_idx] in temp:
                    pass
                else:
                    knowledge = (
                        knowledge
                        + f"问题：{self.kb_questions[matching_idx]}，答案：{self.kb_answers[matching_idx]}\n\n"
                    )
                    temp.append(self.kb_answers[matching_idx])
                    if len(temp) == 1:
                        break
            print(hits[0]["score"])
            score = hits[0]["score"]
            if score < 0.5:
                return {"prompt": "没有匹配到相关的知识库"}
            else:
                return {"prompt": "相关的内容是： “" + knowledge + "”"}
        else:
            for hit in hits:
                matching_idx = hit["corpus_id"]
                if self.kb_chunks[matching_idx] in temp:
                    pass
                else:
                    knowledge = knowledge + f"{self.kb_answers[matching_idx]}\n\n"
                    temp.append(self.kb_answers[matching_idx])
                    if len(temp) == self.top_k:
                        break
            print(hits[0]["score"])
            score = hits[0]["score"]
            if score < 0.5:
                return {"prompt": "没有匹配到相关的知识库"}
            else:
                print(knowledge)
                return {"prompt": "相关的内容是： “" + knowledge + "”"}


class StaticComponent(ToolComponent):
    def __init__(self, output):
        super().__init__()
        self.output = output

    def func(self, agent_dict):
        memory = {}
        memory.update(agent_dict["long_memory"])
        memory.update(agent_dict["short_memory"])

        outputdict = {"response": self.output}
        return outputdict


class ExtractComponent(ToolComponent):
    def __init__(
        self,
        long_memory_extract_words,
        short_memory_extract_words,
        system_prompt,
        last_prompt=None,
    ):
        super().__init__()
        self.long_memory_extract_words = long_memory_extract_words
        self.short_memory_extract_words = short_memory_extract_words
        self.system_prompt = system_prompt
        self.last_prompt = last_prompt if last_prompt else None

    def func(self, agent_dict):
        response = get_gpt_response_rule(
            agent_dict["long_memory"]["chat_history"],
            self.system_prompt,
            self.last_prompt,
            agent_dict=agent_dict,
        )
        for extract_word in self.long_memory_extract_words:
            key = extract(response, extract_word)
            agent_dict["long_memory"][extract_word] = key
        for extract_word in self.short_memory_extract_words:
            key = extract(response, extract_word)
            agent_dict["short_memory"][extract_word] = key
        return {}


class CategoryRequirementsComponent(ToolComponent):
    def __init__(self, information_path):
        super().__init__()
        self.information_dataset = []
        self.leaf_name = []
        for toy_path in information_path:
            with open(toy_path, encoding="utf-8") as json_file:
                data = json.load(json_file)
            for d in data:
                if "/" in d["cat_leaf_name"]:
                    leaf_names = d["cat_leaf_name"].split("/") + [d["cat_leaf_name"]]
                else:
                    leaf_names = [d["cat_leaf_name"]]
                for name in leaf_names:
                    self.leaf_name.append(name)
                    new_d = d.copy()
                    new_d["cat_leaf_name"] = name
                    new_d["information"] = flatten_dict(new_d["information"])
                    self.information_dataset.append(new_d)
        self.embedder = SentenceTransformer(
            "BAAI/bge-large-zh", device=torch.device("cpu")
        )
        self.target_embbeding = self.embedder.encode(
            self.leaf_name, convert_to_tensor=True
        )

    def search_information(self, category, information_dataset):
        knowledge = {}
        for d in information_dataset:
            if category == d["cat_leaf_name"]:
                knowledge = d["information"]
                knowledge = {
                    key: value
                    for key, value in knowledge.items()
                    if (value and key != "相关分类")
                }
                break
        return knowledge

    def func(self, agent_dict):
        prompt = ""
        messages = agent_dict["long_memory"]["chat_history"]
        outputdict = {}
        functions = [
            {
                "name": "search_information",
                "description": "根据用户所需要购买商品的种类跟用户的需求去寻找用户所需要的商品",
                "parameters": {
                    "type": "object",
                    "properties": {
                        "category": {
                            "type": "string",
                            "description": "用户现在所需要的商品类别，比如纸尿布，笔记本电脑等，注意，只能有一个",
                        },
                        "requirements": {
                            "type": "string",
                            "description": "用户现在的需求，比如说便宜，安踏品牌等等，可以有多个需求，中间以“ ”分隔",
                        },
                    },
                    "required": ["category", "requirements"],
                },
            }
        ]
        response = get_gpt_response_function(
            messages,
            None,
            None,
            functions=functions,
            function_call={"name": "search_information"},
        )
        response_message = json.loads(response["function_call"]["arguments"])
        category = (
            response_message["category"] if response_message["category"] else None
        )
        requirements = (
            response_message["requirements"]
            if response_message["requirements"]
            else category
        )
        if not (category or requirements):
            return {}

        topk_result = matching_category(
            category, self.leaf_name, None, self.target_embbeding, top_k=3
        )

        top1_score = topk_result[1][0]
        request_items, top_category = search_with_api(requirements, category)
        if top1_score > MIN_CATEGORY_SIM:
            agent_dict["long_memory"]["category"] = topk_result[0][0]
            category = topk_result[0][0]
            information = self.search_information(
                topk_result[0][0], self.information_dataset
            )
            information = limit_keys(information, 3)
            information = limit_values(information, 2)
            prompt += f"""你需要知道的是：用户目前选择的商品是{category}，该商品信息为{information}。你需要根据这些商品信息来询问用户是否有更多的需求。例如： "商品信息为：{{乒乓球拍海绵类型\": [\n        \"薄海绵(击球快)\",\n        \"硬海绵(快攻型)\",\n        \"厚海绵(后劲足)\",\n        \"软海绵(控球型)\"\n      ],\n      \"大小描述\": [\n        \"中号\",\n        \"大号\",\n        \"小号\",\n        \"均码\",\n      ]}}\n输出：\n<回复>非常高兴您选择了我们的乒乓球拍产品！关于您的选择，我有以下详细的推荐：\n\n乒乓球拍海绵类型:\n\n**薄海绵(击球快)**: 如果您的打法以速度为主，希望球拍反应迅速，那么薄海绵可能是一个很好的选择。\n**硬海绵(快攻型)**: 如果您是一名快攻型选手，硬海绵将有助于您提高攻击力和击球速度。\n**厚海绵(后劲足)**: 对于更注重控制和旋转的选手，厚海绵可以提供更好的弹性和后劲。\n**软海绵(控球型)**: 如果您更看重对球的控制，那么软海绵可能是您的首选。它可以帮助您更好地控制球的方向和速度。\n大小描述:\n**中号**: 中号的球拍适合大多数人，它提供了良好的控制感和合适的打击面积。\n**大号**: 如果您希望有更大的击球面积，可以考虑选择大号球拍，它能帮助您更容易击中球。\n**小号**: 小号球拍更适合孩子或是手较小的人使用，它更易于控制。\n**均码**: 均码的球拍适合大部分人群，如果您不确定自己适合哪种尺寸，可以考虑选择均码球拍。\n希望这些建议能帮助您更好地理解每个选项，并为您的购买决策提供帮助。当然，您的个人喜好和需求是最重要的，这些都只是建议供您参考。</回复>\n  \n2.\n输入商品信息为：{{ \"品牌\": [\n        \"DIY\",\n        \"钓鱼\",\n      ],\n      \"发饰分类\": [\n        \"发箍\",\n        \"对夹\",\n        \"边夹\"\n      ],\n      \"风格\": [\n        \"甜美\",\n        \"复古/宫廷\",\n        \"日韩\",\n      ],\n      \"材质\": [\n        \"缎\",\n        \"布\",\n      ]}}\n输出：\n<回复>非常高兴您选择了我们的产品！关于您的选择，我有以下详细的推荐：\n品牌:\n**DIY**: DIY品牌的产品以其独特的个性化设计和高品质材料赢得了消费者的喜爱。如果你是手工艺品的热爱者，那么这个品牌绝对不容错过。\n**钓鱼**: 钓鱼品牌因其专注于创新和用户体验，受到了广大消费者的一致好评。\n发饰分类:\n**发箍**: 发箍非常适合运动或者是需要保持发型整洁的场合，它能有效地帮助你固定头发，避免头发散落影响视线。\n**对夹**: 对夹适合任何场合，尤其是需要快速简单地改变发型的时候，它是你的最佳选择。\n**边夹**: 边夹可以作为你日常打扮的点睛之笔，为你的发型增加一抹色彩。\n风格:\n**甜美**: 甜美风格的发饰通常以其温柔的色彩和繁复的设计受到年轻女孩的喜爱。\n**复古/宫廷**: 复古/宫廷风格则给人一种高贵而神秘的感觉，非常适合正式的场合。\n**日韩**: 日韩风格的发饰以其简约而精致的设计，给人留下深刻印象。\n材质:\n**缎**: 缎是一种光滑柔软的织物，常常被用于高档的头饰制作，其质地舒适，触感良好。\n**布**: 布材质的发饰以其轻便耐用，保养简单等特点，赢得了消费者的喜爱。\n希望这些建议能帮助您更好地理解每个选项，并为您的购买决策提供帮助。当然，您的个人喜好和需求是最重要的，这些都只是建议供您参考。</回复>"""
            if category in top_category:
                top_category.remove(category)

            recommend = ""
            for i, request_item in enumerate(request_items):
                itemTitle = request_item["itemTitle"]
                itemPrice = request_item["itemPrice"]
                recommend += f"{i}.商品名称：{itemTitle},商品价格为:{itemPrice}\n"
            recommend += "你需要对每个商品进行介绍，引导用户购买"
            outputdict["recommend"] = recommend
        else:
            prompt += f"""你需要知道的是：用户目前选择的商品是{category}，而我们店里没有这类商品，但是我们店里有一些近似商品，如{top_category},{topk_result[0][0]}，你需要对这些近似商品进行介绍，并引导用户购买"""
        outputdict["prompt"] = prompt
        return outputdict


"""搜索源: chatgpt/搜索引擎/特定的搜索源/甚至可以多模态（如果涉及到服装）"""


class WebSearchComponent(ToolComponent):
    """搜索引擎"""

    __ENGINE_NAME__: List = ["google", "bing"]

    def __init__(self, engine_name: str, api: Dict):
        """
        :param engine_name: 使用的搜索引擎的名称
        :param api: 传入一个字典, 比如{"bing":"key1", "google":"key2", ...}，当然每个value也可以是list，或者更加复杂的
        """
        super(WebSearchComponent, self).__init__()
        """判断api的key和engine_name是否合法"""

        assert engine_name in WebSearchComponent.__ENGINE_NAME__
        for api_name in api:
            assert api_name in WebSearchComponent.__ENGINE_NAME__

        self.api = api
        self.engine_name = engine_name

        self.search: Dict = {"bing": self._bing_search, "google": self._google_search}

    def _bing_search(self, query: str, **kwargs):
        """初始化搜索超参数"""
        subscription_key = self.api["bing"]
        search_url = "https://api.bing.microsoft.com/v7.0/search"
        headers = {"Ocp-Apim-Subscription-Key": subscription_key}
        params = {
            "q": query,
            "textDecorations": True,
            "textFormat": "HTML",
            "count": 10,
        }
        """开始搜索"""
        response = requests.get(search_url, headers=headers, params=params)
        response.raise_for_status()
        results = response.json()["webPages"]["value"]
        """处理"""
        metadata_results = []
        for result in results:
            metadata_result = {
                "snippet": result["snippet"],
                "title": result["name"],
                "link": result["url"],
            }
            metadata_results.append(metadata_result)
        return {"meta data": metadata_results}

    def _google_search(self, query: str, **kwargs):
        """初始化搜索超参数"""
        api_key = self.api[self.engine_name]["api_key"]
        cse_id = self.api[self.engine_name]["cse_id"]
        service = build("customsearch", "v1", developerKey=api_key)
        """开始搜索"""
        results = (
            service.cse().list(q=query, cx=cse_id, num=10, **kwargs).execute()["items"]
        )
        """处理"""
        metadata_results = []
        for result in results:
            metadata_result = {
                "snippet": result["snippet"],
                "title": result["title"],
                "link": result["link"],
            }
            metadata_results.append(metadata_result)
        return {"meta data": metadata_results}

    def func(self, agent_dict: Dict, **kwargs) -> Dict:
        search_results = self.search[self.engine_name](
            query=agent_dict["query"], **kwargs
        )
        information = ""
        for i in search_results["meta data"][:2]:
            information += i["snippet"]
        return {"prompt": "你可以参考以下信息回复:\n" + information}

    def convert_search_engine_to(self, engine_name):
        assert engine_name in WebSearchComponent.__ENGINE_NAME__
        self.engine_name = engine_name


class WebCrawlComponent(ToolComponent):
    """打开一个single的网页进行爬取"""

    def __init__(self):
        super(WebCrawlComponent, self).__init__()

    def func(self, agent_dict: Dict) -> Dict:
        url = agent_dict["url"]
        print(f"crawling {url} ......")
        content = ""
        """从url中爬取内容，感觉可能需要根据不同的网站进行，比如wiki、baidu、zhihu, etc."""
        driver = webdriver.Chrome()
        try:
            """open url"""
            driver.get(url)

            """wait 20 second"""
            wait = WebDriverWait(driver, 20)
            wait.until(EC.presence_of_element_located((By.TAG_NAME, "body")))

            """crawl code"""
            page_source = driver.page_source

            """parse"""
            soup = BeautifulSoup(page_source, "html.parser")

            """concatenate"""
            for paragraph in soup.find_all("p"):
                content = f"{content}\n{paragraph.get_text()}"
        except Exception as e:
            print("Error:", e)
        finally:
            """quit"""
            driver.quit()
        return {"content": content.strip()}


class APIComponent(ToolComponent):
    def __init__(self, name):
        super(APIComponent, self).__init__(name)

    def func(self, agent_dict: Dict) -> Dict:
        pass<|MERGE_RESOLUTION|>--- conflicted
+++ resolved
@@ -61,13 +61,8 @@
         super().__init__()
         self.task = task
 
-<<<<<<< HEAD
-    def get_prompt(self,agent_dict):
+    def get_prompt(self, agent_dict):
         return f"""你需要执行的任务是:<task>{self.task}</task>。\n"""
-=======
-    def get_prompt(self, agent_dict):
-        return f"""你需要执行的任务是:{self.task}。"""
->>>>>>> dc9814e0
 
 
 class OutputComponent(PromptComponent):
@@ -99,13 +94,8 @@
         self.name = name
         self.style = style
 
-<<<<<<< HEAD
-    def get_prompt(self,agent_dict):
+    def get_prompt(self, agent_dict):
         return f"""现在你的身份为:\n<role>{self.role}</role>，你的名字是:\n<name>{self.name}</name>。你需要遵循以下的输出风格：\n<style>{self.style}</style>。\n"""
-=======
-    def get_prompt(self, agent_dict):
-        return f"""现在你的身份为：{self.role}，你的名字是:{self.name}。你需要遵循以下的输出风格：{self.style}。"""
->>>>>>> dc9814e0
 
 
 class RuleComponent(PromptComponent):
@@ -113,13 +103,8 @@
         super().__init__()
         self.rule = rule
 
-<<<<<<< HEAD
-    def get_prompt(self,agent_dict):
+    def get_prompt(self, agent_dict):
         return f"""你需要遵循的规则是:\n<rule>{self.rule}</rule>。"""
-=======
-    def get_prompt(self, agent_dict):
-        return f"""你需要遵循的规则是:{self.rule}。"""
->>>>>>> dc9814e0
 
 
 class DemonstrationComponent(PromptComponent):
@@ -134,13 +119,8 @@
     def add_demonstration(self, demonstration):
         self.demonstrations.append(demonstration)
 
-<<<<<<< HEAD
-    def get_prompt(self,agent_dict):
+    def get_prompt(self, agent_dict):
         prompt = "以下是你可以参考的例子：\n<demonstrations>"
-=======
-    def get_prompt(self, agent_dict):
-        prompt = "以下是你可以参考的例子：\n"
->>>>>>> dc9814e0
         for demonstration in self.demonstrations:
             prompt += "\n" + demonstration
         prompt += "</demonstrations>\n"
@@ -159,13 +139,8 @@
     def add_demonstration(self, demonstration):
         self.demonstrations.append(demonstration)
 
-<<<<<<< HEAD
-    def get_prompt(self,agent_dict):
+    def get_prompt(self, agent_dict):
         prompt = "你在输出前需要进行详细思考，思考案例如下：\n<demonstrations>"
-=======
-    def get_prompt(self, agent_dict):
-        prompt = "你在输出前需要进行详细思考，思考案例如下：\n"
->>>>>>> dc9814e0
         for demonstration in self.demonstrations:
             prompt += "\n" + demonstration
         prompt += "</demonstrations>\n"
@@ -176,15 +151,9 @@
     def __init__(self):
         super().__init__()
 
-<<<<<<< HEAD
-    def get_prompt(self,agent_dict):
-        information=agent_dict["information"]
+    def get_prompt(self, agent_dict):
+        information = agent_dict["information"]
         return f"你需要知道的是：\n<information>{information}</information>"
-=======
-    def get_prompt(self, agent_dict):
-        information = agent_dict["information"]
-        return f"你需要知道的是：{information}"
->>>>>>> dc9814e0
 
 
 class KnowledgeBaseComponent(ToolComponent):
