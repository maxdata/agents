--- conflicted
+++ resolved
@@ -14,11 +14,7 @@
 # See the License for the specific language governing permissions and
 # limitations under the License.
 """LLM autonoumous agent"""
-<<<<<<< HEAD
-from utils import get_response,get_key_history
-=======
-from utils import get_response,extract,get_key_history
->>>>>>> da400c3b
+from utils import get_response, get_key_history
 from sop import Node
 from datebase import *
 import torch
@@ -44,11 +40,11 @@
         self.sop = None
 
         self.agent_dict = {
-            "short_memory": {"chat_history":[]},
+            "short_memory": {"chat_history": []},
             "long_memory": {"chat_history": [], "summary": ""},
         }
 
-    def step(self, current_node: Node, is_user,temperature=0.3):
+    def step(self, current_node: Node, is_user, temperature=0.3):
         """
         reply api ,The interface set for backend calls
         """
@@ -64,7 +60,7 @@
             for res in res_dict["response"]:
                 yield res
             del res_dict["response"]
-            
+
         for res in response:
             yield res
         # ====================================================#
@@ -85,38 +81,54 @@
         system_prompt, last_prompt, res_dict = node.compile(self.role, self.agent_dict)
         chat_history = self.agent_dict["short_memory"]["chat_history"]
         temperature = self.agent_dict["temperature"]
-        
-        query = self.agent_dict["long_memory"]["chat_history"][-1] if len(self.agent_dict["long_memory"]["chat_history"])>0 else " "
-        key_history = get_key_history(query,self.agent_dict["long_memory"]["chat_history"][:-1],self.agent_dict["long_memory"]["chat_embeddings"][:-1])
-        
+
+        query = (
+            self.agent_dict["long_memory"]["chat_history"][-1]
+            if len(self.agent_dict["long_memory"]["chat_history"]) > 0
+            else " "
+        )
+        key_history = get_key_history(
+            query,
+            self.agent_dict["long_memory"]["chat_history"][:-1],
+            self.agent_dict["long_memory"]["chat_embeddings"][:-1],
+        )
+
         response = get_response(
             chat_history,
             system_prompt,
             last_prompt,
             temperature=temperature,
-            stream= True,
+            stream=True,
             summary=self.agent_dict["short_memory"]["summary"],
-            key_history = key_history
+            key_history=key_history,
         )
 
         return response, res_dict
-    
-    def update_memory(self,memory,summary,current_embedding):
-        MAX_CHAT_HISTORY = eval(os.environ["MAX_CHAT_HISTORY"]) if "MAX_CHAT_HISTORY" in os.environ else 10
-        
+
+    def update_memory(self, memory, summary, current_embedding):
+        MAX_CHAT_HISTORY = (
+            eval(os.environ["MAX_CHAT_HISTORY"])
+            if "MAX_CHAT_HISTORY" in os.environ
+            else 10
+        )
+
         self.agent_dict["long_memory"]["chat_history"].append(memory)
         self.agent_dict["short_memory"]["chat_history"].append(memory)
-        if "chat_embeddings" not in  self.agent_dict["long_memory"]:
+        if "chat_embeddings" not in self.agent_dict["long_memory"]:
             self.agent_dict["long_memory"]["chat_embeddings"] = current_embedding
         else:
-            self.agent_dict["long_memory"]["chat_embeddings"] = torch.cat([self.agent_dict["long_memory"]["chat_embeddings"],current_embedding],dim = 0)
+            self.agent_dict["long_memory"]["chat_embeddings"] = torch.cat(
+                [self.agent_dict["long_memory"]["chat_embeddings"], current_embedding],
+                dim=0,
+            )
         self.agent_dict["short_memory"]["summary"] = summary
         if len(self.agent_dict["short_memory"]["chat_history"]) > MAX_CHAT_HISTORY:
-            self.agent_dict["short_memory"]["chat_history"] = self.agent_dict["short_memory"]["chat_history"][-MAX_CHAT_HISTORY//2:]
-            
+            self.agent_dict["short_memory"]["chat_history"] = self.agent_dict[
+                "short_memory"
+            ]["chat_history"][-MAX_CHAT_HISTORY // 2 :]
 
     def generate_sop(self):
         pass
 
     def reflection(self):
-        pass
+        pass