--- conflicted
+++ resolved
@@ -100,8 +100,6 @@
             if flag or now_node == self.root:
                 break
 
-<<<<<<< HEAD
-=======
     def step(self):
         self.question()
         now_node = self.now_node
@@ -110,95 +108,54 @@
         while True:
             chat_history_orig = self.content["messages"]
             ch_dict = self.process_history(chat_history_orig)
-            self.long_memory["ch_dict"] = ch_dict
-            if isinstance(now_node,GPTNode):
-                # If the current node is a node that requires user feedback or a leaf node, recursion will jump out after the node ends running
-                if now_node.done:
-                    flag =1
+            # If the current node is a node that requires user feedback or a leaf node, recursion will jump out after the node ends running
+            if now_node.done:
+                flag =1
+            
+            # Extract key information to determine which node branch to enter
+            if now_node.node_type =="judge":
+                now_node.set_user_input(ch_dict[-1]["content"])
                 
-                # Extract key information to determine which node branch to enter
-                if now_node.node_type =="judge":
-                    now_node.set_user_input(ch_dict[-1]["content"])
-                    
-                    system_prompt,last_prompt = now_node.get_prompt(self.long_memory,self.temp_memory)
-                    response = get_gpt_response_rule(ch_dict,system_prompt,last_prompt)
-                    keywords = extract(response,now_node.extract_words)
-                    
-                    
-                    print("AI:" + response)
-                    next_nodes_nums = len(now_node.next_nodes.keys())
-                    for i,key in enumerate(now_node.next_nodes):
-                        if i == next_nodes_nums-1:
-                            now_node = now_node.next_nodes[key]
-                        elif key == keywords:
-                            now_node = now_node.next_nodes[key]
-                            break
-                    
-                    
-                # Extract keywords to proceed to the next node
-                elif now_node.node_type == "extract":
-                    now_node.set_user_input(ch_dict[-1]["content"])
-                    system_prompt,last_prompt = now_node.get_prompt(self.long_memory,self.temp_memory)
-                    response = get_gpt_response_rule(ch_dict,system_prompt,last_prompt)
-                    print("AI:" + response)
-                    if type(now_node.extract_words) == list:
-                        for extract_word in now_node.extract_words:
-                            keywords = extract(response,extract_word)
-                            self.long_memory[extract_word] = keywords
-                    else:
-                        keywords = extract(response,now_node.extract_words)
-                        self.long_memory[now_node.extract_words] = keywords
-                    
-                    now_node = now_node.next_nodes["0"]
+                system_prompt,last_prompt = now_node.get_prompt()
+                response = get_gpt_response_rule(ch_dict,system_prompt,last_prompt)
+                keywords = extract(response,now_node.extract_words)
+                
+                
+                print("AI:" + response)
+                next_nodes_nums = len(now_node.next_nodes.keys())
+                for i,key in enumerate(now_node.next_nodes):
+                    if i == next_nodes_nums-1:
+                        now_node = now_node.next_nodes[key]
+                    elif key == keywords:
+                        now_node = now_node.next_nodes[key]
+                        break
+                
+            # Extract keywords to proceed to the next node
+            elif now_node.node_type == "extract":
+                now_node.set_user_input(ch_dict[-1]["content"])
+                system_prompt,last_prompt = now_node.get_prompt()
+                response = get_gpt_response_rule(ch_dict,system_prompt,last_prompt)
+                print("AI:" + response)
+                keywords = extract(response,now_node.extract_words)
+                now_node = now_node.next_nodes[0]
+            
+            
+            
+            elif now_node.node_type == "response":
+                now_node.set_user_input(ch_dict[-1]["content"])
+                system_prompt,last_prompt = now_node.get_prompt()
+                response = get_gpt_response_rule(ch_dict,system_prompt,last_prompt)
+                response = extract(response,now_node.extract_words)
+                print("AI:" + response)
+                self.answer(response)
+                chat_history_orig = self.content["messages"]
+                ch_dict = self.process_history(chat_history_orig)
+                now_node = now_node.next_nodes[0]
+                self.now_node = now_node
                 
                 
                 
-                elif now_node.node_type == "response":
-                    now_node.set_user_input(ch_dict[-1]["content"])
-                    system_prompt,last_prompt = now_node.get_prompt(self.long_memory,self.temp_memory)
-                    response = get_gpt_response_rule(ch_dict,system_prompt,last_prompt)
-                    if type(now_node.extract_words) == list:
-                        for extract_word in now_node.extract_words:
-                            response = extract(response,extract_word)
-                            self.answer(response)
-                            print("AI:" + response)
-                    else:
-                        response = extract(response,now_node.extract_words)
-                        print("AI:" + response)
-                        self.answer(response)
-                        
-                    now_node = now_node.next_nodes["0"]
-                    self.now_node = now_node
-                    
-                    
-                    
-            elif isinstance(now_node,ToolNode):
-                memory = {}
-                memory.update(self.long_memory)
-                memory.update(self.temp_memory)
-                now_output = now_node.func(memory)
-                next_node = now_node
-                for key,value in now_output.items():
-                    if value:
-                        if key == "response":
-                            self.answer(value)
-                            print("AI:" + value)
-                        elif key == "temp_memory":
-                            for k,v in value.items():
-                                self.temp_memory[k] = v
-                                memory[k] = v
-                        elif key == "long_memory":
-                            for k,v in value.items():
-                                self.long_memory[k] = v
-                                memory[k] = v          
-                        elif key == "next_node_id":
-                            next_node = now_node.next_nodes[value]
-                            
-                now_node = next_node
-                self.now_node = next_node
-                                    
             if flag or now_node == self.root:
-                self.temp_memory = {}
                 break
             
     def chat(self):
@@ -210,10 +167,12 @@
         self.content["messages"].append({"role":"bot","content":return_message})
         
     def question(self):
+        """
+        append the question of user
+        """
         question = input("用户：")
         self.content["messages"].append({"role":"user","content":question})
 
->>>>>>> 4fdc7406
     def process_history(self,chat_history):
         """Dealing with incoming data in different situations
 
@@ -234,11 +193,5 @@
             ch_dict = ch_dict[-(2*MAX_CHAT_HISTORY+1):]
         return ch_dict
     
-<<<<<<< HEAD
-    def is_done(self,node:Node):
-        return node.done
-=======
-
 agent = Agent("/home/aiwaves/longli/agents/examples/shopping_assistant.json")
-agent.chat()
->>>>>>> 4fdc7406
+agent.chat()