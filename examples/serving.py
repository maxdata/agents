# coding=utf-8
# Copyright 2023  The AIWaves Inc. team.

#
# Licensed under the Apache License, Version 2.0 (the "License");
# you may not use this file except in compliance with the License.
# You may obtain a copy of the License at
#
#     http://www.apache.org/licenses/LICENSE-2.0
#
# Unless required by applicable law or agreed to in writing, software
# distributed under the License is distributed on an "AS IS" BASIS,
# WITHOUT WARRANTIES OR CONDITIONS OF ANY KIND, either express or implied.
# See the License for the specific language governing permissions and
# limitations under the License.

"""
example code for serving an autonomous agents with Flask/FastAPI backend
"""

import argparse

from flask import Flask,request,Response
from gevent import pywsgi
import sys
sys.path.append("/home/aiwaves/longli/agents/src/agents")
from sop import SOP
from agent import Agent

if __name__ == '__main__':
    
    parser = argparse.ArgumentParser(description='A demo of chatbot')
    parser.add_argument('--model_ckpt', type=str, default='shibing624/text2vec-base-chinese', help='model checkpoint')
    parser.add_argument('--model_type', type=str, default='SentenceModel', help='model name')
    parser.add_argument('--topk', type=int, default=3)
    parser.add_argument('--logger_dir', type=str, default='logs/test_log')
    parser.add_argument('--knowledge_path', type=str, default='data/text_embeddings_yc_enhanced.json', help='path to save new_quries')
    args = parser.parse_args()
    
    app = Flask(__name__)
    sop = SOP("customer_service.json")
    agent = Agent(sop.get_root())
    
    @app.route('/api/v1/ask/',methods=['post'])
    def reply():
        query = request.json.get('query')
        response = agent.reply(query)
<<<<<<< HEAD
        return Response(response, mimetype='text/event-stream', headers=headers)
    
=======
        return response
    app.run(debug=True,host='0.0.0.0', port=7820)
>>>>>>> 4fdc7406
    server = pywsgi.WSGIServer(('0.0.0.0', 7820), app)
    server.serve_forever()<|MERGE_RESOLUTION|>--- conflicted
+++ resolved
@@ -45,12 +45,7 @@
     def reply():
         query = request.json.get('query')
         response = agent.reply(query)
-<<<<<<< HEAD
         return Response(response, mimetype='text/event-stream', headers=headers)
     
-=======
-        return response
-    app.run(debug=True,host='0.0.0.0', port=7820)
->>>>>>> 4fdc7406
     server = pywsgi.WSGIServer(('0.0.0.0', 7820), app)
     server.serve_forever()